import os
import time
import json
import math
import requests

# rospy fallback
try:
    import rospy
except ImportError:
    class MockRospy:
        def is_shutdown(self): return False
        def init_node(self, name): pass
        def sleep(self, t): time.sleep(t)
    rospy = MockRospy()

from flight import FlightController
from helpers import setup_logging
<<<<<<< HEAD
from alg_mock2 import get_board_state, get_turn
import esp
=======
from alg2_stockfish import get_board_state, update_after_execution, AlgTemporaryError, AlgPermanentError
from alg_mock2 import get_turn as get_turn_mock
from alg2_stockfish import get_turn as get_turn_sf
from esp import EspController, create_chess_move_message, parse_chess_move, create_comm_controller
>>>>>>> d4461c67
from const import DRONE_LIST, LEADER_DRONE, rovers
from rover import RoverController
from camera import create_camera_controller

try:
    from skyros.drone import Drone as SkyrosDrone
except Exception:
    SkyrosDrone = None


FILES = "abcdefgh"
RANKS = "12345678"

def cell_to_xy(cell: str, cell_size: float, origin_x: float, origin_y: float):
    f, r = cell[0], cell[1]
    fi = FILES.index(f)
    ri = RANKS.index(r)
    # a1 в нижнем левом углу; X вправо по файлам, Y вверх по рангам
    x = origin_x + (fi - 3.5) * cell_size
    y = origin_y + (ri - 3.5) * cell_size
    return x, y

def next_cell_simple(current: str) -> str:
    # Простой детерминированный генератор: идём по рангам вверх, затем вправо и снова снизу
    f_idx = FILES.index(current[0])
    r_idx = RANKS.index(current[1])
    if r_idx < 7:
        return f"{current[0]}{RANKS[r_idx+1]}"
    if f_idx < 7:
        return f"{FILES[f_idx+1]}1"
    return "a1"


class ChessDroneSingle:
    def __init__(self):
        self.drone_name = os.environ.get("DRONE_NAME", "drone")
        self.is_leader = self.drone_name == LEADER_DRONE
        self.logger = setup_logging(self.drone_name)

        self.swarm = None
        if SkyrosDrone is not None:
            try:
                self.swarm = SkyrosDrone(name=self.drone_name)
            except Exception as e:
                self.logger.warning(f"Skyros init failed: {e}")
                self.swarm = None

        # Не переопределяем FLIGHT_IMPL — используйте main/custom/mock через env
        self.fc = FlightController(drone_name=self.drone_name, logger=self.logger)
        
        # Контроллер связи (ESP по радиоканалу или Wi‑Fi) — выбирается по COMM_IMPL
        try:
            self.esp = esp.create_comm_controller(self.swarm, self.drone_name)
        except Exception as e:
            self.logger.warning(f"Comm controller init failed: {e}")
            self.esp = None
        
        # Регистрируем обработчик сообщений если есть swarm
        if self.swarm and self.esp:
            # Предполагаем что swarm имеет метод set_custom_message_callback
            if hasattr(self.swarm, 'set_custom_message_callback'):
                self.swarm.set_custom_message_callback(self.esp._on_custom_message)
                self.logger.info("ESP message handler registered")
        
        # Список доступных дронов для назначения задач (постоянный порядок)
        self.available_drones = [d.strip() for d in (DRONE_LIST.split(',') if DRONE_LIST else []) if d.strip()]
        self.logger.info(f"Available drones: {self.available_drones}")

        # Текущий лидер (упрощённая логика без heartbeat/term)
        self.current_leader = LEADER_DRONE if LEADER_DRONE else (self.available_drones[0] if self.available_drones else self.drone_name)
        # Устанавливаем роль в ESP контроллере
        if self.esp:
            self.esp.update_role(self.drone_name == self.current_leader)

        # Роль текущего дрона (какую фигуру он представляет)
        self.drone_role = os.getenv("DRONE_ROLE", "").lower()
        # Цвет фигур, за которые играет дрон ('white' или 'black')
        self.drone_color = os.getenv("DRONE_COLOR", "white").lower()
        # Начальная буква/клетка для данного дрона
        self.initial_letter = os.getenv("INITIAL_LETTER", "").lower()
        self.logger.info(f"Drone role: {self.drone_role}, color: {self.drone_color}, initial_letter: {self.initial_letter}")
        
        # Маппинг ролей дронов (строится динамически из доступных дронов и их ролей)
        self.drone_role_mapping = self._build_drone_role_mapping()

        # Параметры поля
        self.cell_size = float(os.getenv("CELL_SIZE_M", "0.35"))
        self.origin_x = float(os.getenv("BOARD_ORIGIN_X", "0.0"))  # центр доски = (0,0)
        self.origin_y = float(os.getenv("BOARD_ORIGIN_Y", "0.0"))

        # Параметры полёта
        self.takeoff_z = float(os.getenv("TAKEOFF_Z", "1.0"))
        self.flight_z = float(os.getenv("FLIGHT_Z", "1.0"))
        self.speed = float(os.getenv("SPEED", "0.3"))

        # CameraAdapter removed; use unified camera controller as single source of truth
        self.camera = create_camera_controller(self.logger)
        self.our_team = os.getenv("OUR_TEAM", os.getenv("DRONE_COLOR", "white")).lower()
        self.logger.info(f"Our team: {self.our_team}")

        # Контроллер роверов (пешки)
        self.rover = RoverController(logger=self.logger)
        self.rover_ids = list(rovers.keys()) if isinstance(rovers, dict) else []
        
        # Инициализируем позиции роверов из их начальных клеток
        self._initialize_rover_positions()

        # Загрузка карты ArUco для клеток (по умолчанию aruco_maps/aruco_map2.json)
        default_map_path = os.path.join(
            os.path.dirname(os.path.dirname(os.path.abspath(__file__))),
            "aruco_maps",
            "aruco_map2.json",
        )
        self.map_path = os.getenv("ARUCO_MAP_JSON", default_map_path)
        self.cell_markers = {}
        try:
            with open(self.map_path, "r") as f:
                data = json.load(f)
                if isinstance(data, dict):
                    self.cell_markers = data
                else:
                    self.logger.warning(f"Unexpected JSON structure in {self.map_path}")
        except Exception as e:
            self.logger.warning(f"Failed to load ArUco map from {self.map_path}: {e}")
        
        # Для упрощенной логики выбора лидера
        self._is_our_turn_cache = False
        self._last_turn_check = 0.0

    def get_cell_coordinates(self, cell):
        """Получает координаты клетки из карты или вычисляет их"""
        marker = self.cell_markers.get(cell)
        if isinstance(marker, dict) and "x" in marker and "y" in marker:
            x, y = float(marker["x"]), float(marker["y"])
            self.logger.info(f"Using map coords for {cell}: x={x:.3f}, y={y:.3f}")
            return x, y
        else:
            x, y = cell_to_xy(cell, self.cell_size, self.origin_x, self.origin_y)
            self.logger.warning(f"No map coords for {cell}. Using computed coords: x={x:.3f}, y={y:.3f}")
            return x, y
    
    def _initialize_rover_positions(self):
        """Инициализирует позиции роверов на основе их начальных клеток"""
        for rover_id, rover_config in rovers.items():
            initial_letter = rover_config.get('initial_letter', '')
            if initial_letter:
                # Определяем начальную клетку для белых пешек (2-я линия)
                initial_cell = f"{initial_letter}2"
                try:
                    x, y = self.get_cell_coordinates(initial_cell)
                    # Обновляем позицию ровера в контроллере
                    if hasattr(self.rover, 'set_rover_position'):
                        self.rover.set_rover_position(rover_id, x, y, 0)
                    self.logger.info(f"Rover {rover_id} initialized at {initial_cell} -> ({x:.3f}, {y:.3f})")
                except Exception as e:
                    self.logger.warning(f"Failed to initialize rover {rover_id} position: {e}")
            else:
                self.logger.warning(f"No initial_letter defined for rover {rover_id}")
    
    def _get_rover_current_position(self, rover_id: str) -> tuple:
        """Получает текущую позицию ровера"""
        if hasattr(self.rover, 'rover_positions') and rover_id in self.rover.rover_positions:
            pos = self.rover.rover_positions[rover_id]
            return pos.get('x', 0), pos.get('y', 0), pos.get('yaw', 0)
        return 0, 0, 0
    
    def _update_rover_position(self, rover_id: str, x: float, y: float, yaw: float = 0):
        """Обновляет позицию ровера после движения"""
        if hasattr(self.rover, 'set_rover_position'):
            self.rover.set_rover_position(rover_id, x, y, yaw)
            self.logger.info(f"Updated rover {rover_id} position to ({x:.3f}, {y:.3f}, {yaw:.1f}°)")

    def move_to_xy(self, x: float, y: float, z: float):
        
        # 1. Взлёт на рабочую высоту
        self.fc.takeoff(z=self.takeoff_z, delay=2, speed=0.5)
        time.sleep(3)

        self.fc.navigate_wait(
            x=x,
            y=y,
            z=self.flight_z,
            speed=self.speed,
            auto_arm=True,
        )
        self.fc.wait(0.5)
        
        self.fc.navigate_wait(
            x=x, 
            y=y, 
            z=0.15,
            speed=0.2,
            auto_arm=False,
        )


        self.fc.wait(0.8)

        self.fc.force_disarm()

        # self.fc.land()
        
        # 5. Финальное зависание перед завершением
        # self.fc.wait(0.5)

    def run_once(self):
        """Выполняется только на лидере - получает ход и отправляет команду исполнителю"""
        if not self.esp or not self.esp.is_leader:
            self.logger.warning("run_once called on non-leader drone")
            return
            
        # 1) Получаем состояние доски через alg (источник данных — камера внутри alg)
        board = get_board_state()
        print(f"GOT BOARD: {board.fen}")
        
        # Проверяем, чей ход (предпочитаем камеру)
        camera_turn = None
        try:
            if hasattr(self.camera, 'get_board_positions'):
                # обновим внутреннее состояние камеры, чтобы получить turn
                self.camera.get_board_positions()
            if hasattr(self.camera, 'get_turn'):
                camera_turn = self.camera.get_turn()
        except Exception as e:
            self.logger.debug(f"Failed to fetch camera turn: {e}")

        current_player = (camera_turn or getattr(board, 'turn', 'white')).lower()
        if current_player != self.our_team:
            self.logger.info(f"Not our turn. Current turn is {current_player}, we are {self.our_team}. Waiting.")
            return
        else:
            print(f"OUR TURN: {current_player}")

        # 2) Запрашиваем ход (внутри alg решается логика)
        alg_mode = os.getenv("ALG_MODE", "api").lower()
        if alg_mode == "cluster":
            move = get_turn_sf(board, time_budget_ms=5000)
        else:
            # api и llm пока одинаково — используем мок-алгоритм
            move = get_turn_mock(board, time_budget_ms=5000)
        print(f"GOT MOVE: {move}")

        from_cell = getattr(move, 'from_cell', 'e2')
        to_cell = getattr(move, 'to_cell', 'e4')
        self.logger.info(f"MOVING {from_cell}->{to_cell}")
        
        # 3) Определяем исполнителя по фигуре на from_cell через камеру
        is_pawn_camera, pawn_id = self._is_pawn_move_by_camera(from_cell)
        
        if is_pawn_camera and self.rover_ids:
            # Пешка -> выполняем ход ровером
            self.logger.info(f"Executing pawn move {from_cell}->{to_cell} with rover")
            self._execute_rover_move(move)
            self.logger.info(f"Leader completed rover move: {from_cell}->{to_cell}")
        else:
            # Не пешка -> выполняем ход дроном
            self.logger.info(f"Executing piece move {from_cell}->{to_cell} with drone")
            self._execute_drone_move(move)
            self.logger.info(f"Leader completed drone move: {from_cell}->{to_cell}")
        
        # MOCK CAMERA
        requests.post(
            f"http://192.168.1.119:8001/make_move", 
            json={"to_cell": to_cell, "from_cell": from_cell}
        )


    def _build_drone_role_mapping(self):
        """Строит маппинг ролей дронов из переменных окружения"""
        mapping = {}
        
        for drone_name in self.available_drones:
            # Получаем роль и начальную букву/клетку для каждого дрона
            role_var = f"DRONE_ROLE_{drone_name.upper()}"
            initial_var = f"INITIAL_LETTER_{drone_name.upper()}"
            
            role = os.getenv(role_var, "").lower()
            initial = os.getenv(initial_var, "").lower()
            
            if role:
                # Для уникальных фигур (король, ферзь) используем только роль
                if role in ['king', 'queen']:
                    mapping[role] = drone_name
                    self.logger.info(f"Drone {drone_name} mapped to unique role: {role}")
                elif initial:
                    # Для остальных фигур используем формат role_initial
                    full_role = f"{role}_{initial}"
                    mapping[full_role] = drone_name
                    self.logger.info(f"Drone {drone_name} mapped to role: {full_role}")
                else:
                    self.logger.warning(f"Drone {drone_name} has role {role} but no initial letter (env var {initial_var})")
            else:
                self.logger.warning(f"No role defined for drone {drone_name} (env var {role_var})")
        
        return mapping
    
    def _get_piece_on_cell_from_camera(self, cell: str):
        """Получает тип фигуры на указанной клетке из данных камеры"""
        try:
            positions = self.camera.get_board_positions()
            
            for color_data in positions.values():
                for piece_type, piece_pos in color_data.items():
                    if piece_pos.cell == cell:
                        return piece_type.lower()
            
            return None
            
        except Exception as e:
            self.logger.debug(f"Failed to get piece from camera for cell {cell}: {e}")
            return None
    
    def _find_drone_for_piece(self, piece_type: str):
        """Находит дрон, ответственный за данный тип фигуры"""
        if not piece_type:
            return None
        
        piece_type = piece_type.lower()
        
        # Прямое соответствие для уникальных фигур (king, queen)
        if piece_type in self.drone_role_mapping:
            return self.drone_role_mapping[piece_type]
        
        # Для фигур в формате {тип}_{начальная_клетка}
        if '_' in piece_type:
            # Пытаемся найти точное соответствие сначала
            if piece_type in self.drone_role_mapping:
                return self.drone_role_mapping[piece_type]
            
            # Если не найдено, пытаемся извлечь базовый тип и начальную клетку
            parts = piece_type.split('_', 1)
            if len(parts) == 2:
                base_type, initial_cell = parts
                
                # Формируем ключ для поиска в маппинге
                full_role_key = f"{base_type}_{initial_cell}"
                if full_role_key in self.drone_role_mapping:
                    return self.drone_role_mapping[full_role_key]
                
                # Также пробуем с только буквой файла (для совместимости)
                if len(initial_cell) >= 1:
                    file_letter = initial_cell[0]
                    full_role_key_short = f"{base_type}_{file_letter}"
                    if full_role_key_short in self.drone_role_mapping:
                        return self.drone_role_mapping[full_role_key_short]
        
        # Fallback: первый доступный дрон
        self.logger.warning(f"No specific drone found for piece {piece_type}, using fallback")
        return self.available_drones[0] if self.available_drones else None

    def _execute_drone_move(self, move):
        """Выполняет ход дрона через ESP или локально"""
        from_cell = getattr(move, 'from_cell', 'e2')
        to_cell = getattr(move, 'to_cell', 'e4')
        
        # Определяем фигуру на исходной клетке через камеру
        piece_type = self._get_piece_on_cell_from_camera(from_cell)
        print(f"PIECE TYPE: {piece_type}")
        if not piece_type:
            self.logger.warning(f"No piece found on {from_cell} by camera, using fallback")
            piece_type = "king"  # fallback
        
        # Находим дрон, ответственный за эту фигуру
        target_drone = self._find_drone_for_piece(piece_type)
        
        if not target_drone:
            self.logger.error(f"No drone found for piece {piece_type} on {from_cell}")
            return
        
        chess_move = f"{from_cell}->{to_cell}"
        self.logger.info(f"Piece {piece_type} on {from_cell} -> drone {target_drone}")
        
        # Если целевой дрон - это мы сами (лидер), выполняем ход локально
        if target_drone == self.drone_name:
            self.logger.info(f"Leader executing own move: {chess_move}")
            try:
                # Получаем координаты целевой клетки
                x, y = self.get_cell_coordinates(to_cell)
                # Выполняем движение локально
                self.move_to_xy(x, y, self.flight_z)
                self.logger.info(f"Leader completed own move to {to_cell}")
            except Exception as e:
                self.logger.error(f"Leader failed to execute own move")
        else:
            # Проверяем живость дрона-ведомого перед отправкой команды
            self.logger.info(f"Checking if target drone {target_drone} is alive before sending command")
            
            drone_alive_camera = self._check_drone_alive_by_camera(target_drone)
            drone_alive_ping = self._check_drone_alive_by_ping(target_drone)
            
            self.logger.debug(f"Drone {target_drone} status: camera={drone_alive_camera}, ping={drone_alive_ping}")
            
            # Если дрон не жив по одному из критериев
            if not drone_alive_camera or not drone_alive_ping:
                self.logger.warning(f"Target drone {target_drone} is not alive, recalculating move with updated board state")
                return self._handle_dead_drone_and_recalculate(target_drone)
            
            # Дрон жив - отправляем команду
            self.logger.info(f"Leader sending chess move: {chess_move} to drone {target_drone}")
            if self.esp and self.esp.is_leader:
                # Формируем сообщение хода самостоятельно (без esp.create_chess_move_message)
                payload = {
                    'type': 'move',
                    'to': target_drone,
                    'move': chess_move,
                }
                success = self.esp._broadcast_reliable(payload)
                if success:
                    self.logger.info(f"Successfully sent move command to {target_drone}")
                else:
                    self.logger.error(f"Failed to send move command to {target_drone}")
            else:
                self.logger.warning("No ESP controller available for remote drone command")

    def _handle_dead_drone_and_recalculate(self, dead_drone_name: str):
        """Обрабатывает случай мертвого дрона и пересчитывает ход"""
        try:
            # Получаем текущее состояние доски
            original_board = get_board_state()
            
            # Создаем обновленное состояние доски без мертвого дрона
            updated_board = self._create_board_without_dead_drone(original_board, dead_drone_name)
            
            self.logger.info(f"Recalculating move with updated board state (without drone {dead_drone_name})")
            
            # Пересчитываем ход с обновленным состоянием доски
            new_move = get_turn(updated_board, time_budget_ms=5000)
            
            if new_move:
                new_from_cell = getattr(new_move, 'from_cell', 'e2')
                new_to_cell = getattr(new_move, 'to_cell', 'e4')
                
                self.logger.info(f"Recalculated move: {new_from_cell}->{new_to_cell}")
                
                # Определяем нового исполнителя для пересчитанного хода
                new_piece_type = self._get_piece_on_cell_from_camera(new_from_cell)
                new_target_drone = self._find_drone_for_piece(new_piece_type) if new_piece_type else None
                
                if new_target_drone and new_target_drone != dead_drone_name:
                    # Проверяем, является ли это ходом пешки
                    is_pawn_camera, pawn_id = self._is_pawn_move_by_camera(new_from_cell)
                    
                    if is_pawn_camera and self.rover_ids:
                        # Пешка -> выполняем ход ровером
                        self.logger.info(f"Executing recalculated pawn move {new_from_cell}->{new_to_cell} with rover")
                        self._execute_rover_move(new_move)
                    elif new_target_drone == self.drone_name:
                        # Лидер выполняет ход сам
                        self.logger.info(f"Leader executing recalculated own move: {new_from_cell}->{new_to_cell}")
                        x, y = self.get_cell_coordinates(new_to_cell)
                        self.move_to_xy(x, y, self.flight_z)
                    else:
                        # Отправляем команду другому живому дрону
                        new_chess_move = f"{new_from_cell}->{new_to_cell}"
                        self.logger.info(f"Sending recalculated move to drone {new_target_drone}: {new_chess_move}")
                        
                        if self.esp and self.esp.is_leader:
                            payload = {
                                'type': 'move',
                                'to': new_target_drone,
                                'move': new_chess_move,
                            }
                            success = self.esp._broadcast_reliable(payload)
                            if success:
                                self.logger.info(f"Successfully sent recalculated move command to {new_target_drone}")
                            else:
                                self.logger.error(f"Failed to send recalculated move command to {new_target_drone}")
                    
                    # Обновляем камеру с новым ходом
                    requests.post(
                        f"http://192.168.1.119:8001/make_move", 
                        json={"to_cell": new_to_cell, "from_cell": new_from_cell}
                    )
                else:
                    self.logger.error(f"No valid target drone found for recalculated move or target is same dead drone")
            else:
                self.logger.error("Failed to recalculate move")
                
        except Exception as e:
            self.logger.error(f"Failed to handle dead drone and recalculate: {e}")

    def _fen_piece_at(self, fen: str, cell: str):
        try:
            board_part = fen.split()[0]
            ranks = board_part.split('/')
            file_char, rank_char = cell[0], cell[1]
            file_idx = FILES.index(file_char)
            rank_idx = 8 - int(rank_char)
            row = ranks[rank_idx]
            col = 0
            for ch in row:
                if ch.isdigit():
                    col += int(ch)
                else:
                    if col == file_idx:
                        return ch
                    col += 1
            return None
        except Exception:
            return None

    def _is_pawn_move(self, fen: str, from_cell: str) -> bool:
        if not fen or not from_cell or len(from_cell) != 2:
            return False
        piece = self._fen_piece_at(fen, from_cell)
        return piece in ('P', 'p')
    
    def _is_pawn_move_by_camera(self, from_cell: str) -> tuple:
        """
        Определяет, является ли ход пешкой на основе данных камеры.
        
        Returns:
            tuple: (is_pawn, initial_cell) где is_pawn - bool, initial_cell - str или None
        """
        try:
            positions = self.camera.get_board_positions()
            
            for color_data in positions.values():
                for piece_type, piece_pos in color_data.items():
                    if piece_pos.cell == from_cell and piece_type.startswith('pawn_'):
                        # Извлекаем начальную клетку из piece_type (например, "pawn_a2" -> "a2")
                        initial_cell = piece_type.replace('pawn_', '')
                        return True, initial_cell
            
            return False, None
            
        except Exception as e:
            self.logger.debug(f"Camera pawn detection failed: {e}")
            return False, None

    def _pick_rover_id_for_pawn(self, initial_cell: str) -> str:
        """
        Сопоставляет начальную клетку пешки с ID ровера на основе маппинга.
        
        Args:
            initial_cell: Начальная клетка пешки из камеры (например, "a2", "b2", "c7")
            
        Returns:
            str: ID ровера из rovers dict или None
        """
        if not self.rover_ids or not initial_cell:
            return None
        
        # Извлекаем букву файла из клетки (a2 -> a, b7 -> b)
        file_letter = initial_cell[0].lower() if initial_cell else ""
        
        # Ищем ровер с соответствующей initial_letter
        for rover_id, rover_config in rovers.items():
            rover_initial = rover_config.get('initial_letter', '').lower()
            if rover_initial == file_letter:
                return rover_id
        
        # Fallback: если не найден по букве, используем первый доступный
        self.logger.warning(f"No rover found for initial cell {initial_cell}, using fallback")
        return self.rover_ids[0] if self.rover_ids else None

    def _pick_rover_id_for_cell(self, cell: str) -> str:
        """Fallback метод для определения ровера по клетке (старая логика)"""
        if not self.rover_ids:
            return None
        try:
            file_idx = FILES.index(cell[0])
        except Exception:
            file_idx = 0
        # Делим 8 файлов на количество доступных роверов равными сегментами
        n = max(1, len(self.rover_ids))
        seg = max(1, 8 // n)
        bucket = min(n - 1, file_idx // seg)
        return self.rover_ids[bucket]

    def _execute_rover_move(self, move):
        # Сначала пытаемся определить конкретную пешку по камере
        is_pawn_camera, initial_cell = self._is_pawn_move_by_camera(move.from_cell)
        
        if is_pawn_camera and initial_cell:
            # Используем точное сопоставление пешки с ровером по начальной клетке
            rover_id = self._pick_rover_id_for_pawn(initial_cell)
            self.logger.info(f"Camera detected pawn_{initial_cell} -> rover {rover_id}")
        else:
            # Fallback: определяем ровер по клетке (старая логика)
            rover_id = self._pick_rover_id_for_cell(move.from_cell)
            self.logger.info(f"Using fallback rover selection for cell {move.from_cell} -> rover {rover_id}")
        
        if not rover_id:
            self.logger.error("No rover available to execute pawn move")
            return
        
        # Получаем текущую позицию ровера
        current_x, current_y, current_yaw = self._get_rover_current_position(rover_id)
        
        # Получаем координаты целевой клетки (абсолютные в метрах)
        target_x, target_y = self.get_cell_coordinates(move.to_cell)
        
        self.logger.info(f"Rover {rover_id} move: {move.from_cell}->{move.to_cell}")
        self.logger.info(f"  From position: ({current_x:.3f}, {current_y:.3f}, {current_yaw:.1f}°)")
        self.logger.info(f"  To position: ({target_x:.3f}, {target_y:.3f})")
        
        try:
            # Отправляем команду с текущей и целевой позицией
            success = self.rover.navigate(
                rover_id, 
                current_x=current_x, 
                current_y=current_y, 
                current_yaw=current_yaw,
                x=target_x, 
                y=target_y
            )
            
            if success:
                # Обновляем сохранённую позицию ровера
                self._update_rover_position(rover_id, target_x, target_y, 0)
                self.logger.info(f"Rover {rover_id} command sent successfully")
            else:
                self.logger.error(f"Failed to send command to rover {rover_id}")
                
        except Exception as e:
            self.logger.error(f"Failed to send rover navigate: {e}")

    def wait_and_execute_move(self, timeout=0.5):
        """Выполняется на ведомых дронах - ждет команду от лидера и выполняет её"""
        if self.esp and self.esp.is_leader:
            self.logger.warning("wait_and_execute_move called on leader drone")
            return False
            
        if not self.esp:
            self.logger.error("No ESP controller available for follower")
            return False
            
        self.logger.debug(f"Follower {self.drone_name} waiting for chess move command...")
        
        # Ждем команду от лидера
        if self.esp._chess_move_event.wait(timeout):
            # Получили команду
            chess_move = self.esp._received_chess_move
            self.esp._chess_move_event.clear()  # Сбрасываем событие
            self.esp._received_chess_move = None
            
            self.logger.debug(f"Received chess move command: {chess_move}")
                
            # Парсим команду
            # Парсим ход формата "c2->d4"
            try:
                from_cell, to_cell = chess_move.split('->', 1)
                from_cell = from_cell.strip()
                to_cell = to_cell.strip()
            except Exception:
                from_cell, to_cell = None, None
            if not to_cell:
                self.logger.error(f"Invalid chess move format: {chess_move}")
                return False
                
            # Получаем координаты целевой клетки
            x, y = self.get_cell_coordinates(to_cell)
            
            # Выполняем движение
            try:
                self.logger.info(f"Flying to {to_cell} at coordinates ({x:.3f}, {y:.3f})")
                self.move_to_xy(x, y, self.flight_z)
                self.logger.info(f"Successfully completed move to {to_cell}")
                return True
            except Exception as e:
                self.logger.error(f"Failed to execute move: {e}")
                return False
        else:
            self.logger.warning(f"Timeout waiting for chess move command ({timeout}s)")
            return False



    def _tick_leader_election(self):
        """Упрощенная логика выбора лидера"""
        if not self.esp:
            return
        
        # Проверяем только перед нашим ходом
        if not self._check_is_our_turn():
            return
        
        self.logger.info("Our turn detected - checking leader status")
        
        # Проверяем живость текущего лидера двумя способами
        leader_alive_camera = self._check_leader_alive_by_camera()
        leader_alive_ping = self._check_leader_alive_by_ping()
        
        self.logger.debug(f"Leader {self.current_leader} status: camera={leader_alive_camera}, ping={leader_alive_ping}")
        
        # Если лидер неактивен по одному из критериев, выбираем нового
        if not leader_alive_camera or not leader_alive_ping:
            self.logger.warning(f"Leader {self.current_leader} is inactive, selecting new leader")
            
            new_leader = self._select_new_leader()
            
            if new_leader != self.current_leader:
                # Устанавливаем нового лидера
                self.current_leader = new_leader
                
                # Обновляем свою роль
                is_new_leader = (self.drone_name == new_leader)
                self.esp.update_role(is_new_leader)
                
                if is_new_leader:
                    self.logger.info(f"Became new leader: {self.drone_name}")
                else:
                    self.logger.info(f"New leader selected: {new_leader}")
        else:
            self.logger.info(f"Leader {self.current_leader} is healthy")
    
    def _check_is_our_turn(self) -> bool:
        """Проверяет через камеру, наш ли сейчас ход"""
        now = time.time()
        
        # Кешируем результат на 2 секунды чтобы не спамить камеру
        if (now - self._last_turn_check) < 2.0:
            return self._is_our_turn_cache
        
        try:
            # Получаем информацию о текущем ходе через камеру
            camera_turn = None
            if hasattr(self.camera, 'get_board_positions'):
                self.camera.get_board_positions()
            if hasattr(self.camera, 'get_turn'):
                camera_turn = self.camera.get_turn()
            
            if camera_turn:
                self._is_our_turn_cache = camera_turn.lower() == self.our_team
                self._last_turn_check = now
                return self._is_our_turn_cache
                
        except Exception as e:
            self.logger.debug(f"Failed to check turn via camera: {e}")
        
        # Fallback: проверяем через алгоритм
        try:
            board = get_board_state()
            current_player = getattr(board, 'turn', 'white').lower()
            self._is_our_turn_cache = current_player == self.our_team
            self._last_turn_check = now
            return self._is_our_turn_cache
        except Exception as e:
            self.logger.debug(f"Failed to check turn via board state: {e}")
        
        return False
    
    def _check_leader_alive_by_camera(self) -> bool:
        """Проверяет через камеру, виден ли лидер на доске"""
        if not self.current_leader:
            return False
            
        try:
            positions = self.camera.get_board_positions()
            
            # Ищем фигуры на доске - если видим фигуры, значит дроны живые
            for color_data in positions.values():
                for piece_type, piece_pos in color_data.items():
                    # Пропускаем пешки (они управляются роверами)
                    if piece_type.lower() == 'pawn' or piece_type.lower().startswith('pawn_'):
                        continue
                    
                    # Если видим фигуру, которая соответствует лидеру
                    responsible_drone = self._find_drone_for_piece(piece_type)
                    if responsible_drone == self.current_leader:
                        self.logger.debug(f"Leader {self.current_leader} is alive (visible piece: {piece_type})")
                        return True
            
            self.logger.warning(f"Leader {self.current_leader} not visible on camera")
            return False
            
        except Exception as e:
            self.logger.debug(f"Camera leader check failed: {e}")
            return False
    
    def _check_leader_alive_by_ping(self) -> bool:
        """Проверяет живость лидера через ping всех дронов"""
        if not self.esp or not self.current_leader:
            return False
        
        try:
            alive_drones = self.esp.ping_all_drones(self.available_drones)
            is_alive = self.current_leader in alive_drones
            
            if is_alive:
                self.logger.debug(f"Leader {self.current_leader} is alive (ping successful)")
            else:
                self.logger.warning(f"Leader {self.current_leader} did not respond to ping")
            
            return is_alive
            
        except Exception as e:
            self.logger.debug(f"Ping leader check failed: {e}")
            return False
    
    def _check_drone_alive_by_camera(self, drone_name: str) -> bool:
        """Проверяет через камеру, виден ли указанный дрон на доске"""
        if not drone_name:
            return False
            
        try:
            positions = self.camera.get_board_positions()
            
            # Ищем фигуры на доске - если видим фигуры, значит дроны живые
            for color_data in positions.values():
                for piece_type, piece_pos in color_data.items():
                    # Пропускаем пешки (они управляются роверами)
                    if piece_type.lower() == 'pawn' or piece_type.lower().startswith('pawn_'):
                        continue
                    
                    # Если видим фигуру, которая соответствует указанному дрону
                    responsible_drone = self._find_drone_for_piece(piece_type)
                    if responsible_drone == drone_name:
                        self.logger.debug(f"Drone {drone_name} is alive (visible piece: {piece_type})")
                        return True
            
            self.logger.warning(f"Drone {drone_name} not visible on camera")
            return False
            
        except Exception as e:
            self.logger.debug(f"Camera drone check failed for {drone_name}: {e}")
            return False
    
    def _check_drone_alive_by_ping(self, drone_name: str) -> bool:
        """Проверяет живость указанного дрона через ping"""
        if not self.esp or not drone_name:
            return False
        
        try:
            alive_drones = self.esp.ping_all_drones([drone_name])
            is_alive = drone_name in alive_drones
            
            if is_alive:
                self.logger.debug(f"Drone {drone_name} is alive (ping successful)")
            else:
                self.logger.warning(f"Drone {drone_name} did not respond to ping")
            
            return is_alive
            
        except Exception as e:
            self.logger.debug(f"Ping drone check failed for {drone_name}: {e}")
            return False
    
    def _create_board_without_dead_drone(self, board, dead_drone_name: str):
        """Создает новое состояние доски без фигур мертвого дрона"""
        try:
            # Получаем текущие позиции с камеры
            positions = self.camera.get_board_positions()
            
            # Создаем новый FEN без фигур мертвого дрона
            board_array = [['.' for _ in range(8)] for _ in range(8)]
            
            # Заполняем доску живыми фигурами
            for color_data in positions.values():
                for piece_type, piece_pos in color_data.items():
                    # Пропускаем пешки (роверы) и фигуры мертвого дрона
                    if piece_type.lower() == 'pawn' or piece_type.lower().startswith('pawn_'):
                        continue
                    
                    responsible_drone = self._find_drone_for_piece(piece_type)
                    if responsible_drone == dead_drone_name:
                        self.logger.info(f"Removing {piece_type} from dead drone {dead_drone_name}")
                        continue
                    
                    # Размещаем живую фигуру на доске
                    try:
                        file_idx = FILES.index(piece_pos.cell[0])
                        rank_idx = 8 - int(piece_pos.cell[1])
                        
                        # Определяем символ фигуры для FEN
                        fen_piece = self._piece_type_to_fen_symbol(piece_type)
                        if fen_piece:
                            board_array[rank_idx][file_idx] = fen_piece
                    except (ValueError, IndexError) as e:
                        self.logger.warning(f"Invalid position {piece_pos.cell} for piece {piece_type}: {e}")
            
            # Конвертируем массив в FEN
            fen_rows = []
            for row in board_array:
                fen_row = ""
                empty_count = 0
                for cell in row:
                    if cell == '.':
                        empty_count += 1
                    else:
                        if empty_count > 0:
                            fen_row += str(empty_count)
                            empty_count = 0
                        fen_row += cell
                if empty_count > 0:
                    fen_row += str(empty_count)
                fen_rows.append(fen_row)
            
            # Создаем новый FEN с текущими метаданными
            board_fen = '/'.join(fen_rows)
            current_turn = getattr(board, 'turn', 'white')
            castling = getattr(board, 'castling_rights', 'KQkq')
            en_passant = getattr(board, 'en_passant', '-')
            halfmove = getattr(board, 'halfmove_clock', 0)
            fullmove = getattr(board, 'fullmove_number', 1)
            
            new_fen = f"{board_fen} {current_turn} {castling} {en_passant} {halfmove} {fullmove}"
            
            # Возвращаем оригинальную доску с логированием об удалении мертвого дрона
            # (Полное обновление FEN требует сложной логики, которую можно добавить позже)
            self.logger.info(f"Created updated board state without drone {dead_drone_name} (simplified)")
            self.logger.info(f"New board FEN would be: {new_fen}")
            
            # Возвращаем оригинальную доску - алгоритм все равно получит обновленные данные с камеры
            return board
                
        except Exception as e:
            self.logger.error(f"Failed to create board without dead drone {dead_drone_name}: {e}")
            return board
    
    def _piece_type_to_fen_symbol(self, piece_type: str) -> str:
        """Конвертирует тип фигуры в символ FEN"""
        piece_type = piece_type.lower()
        
        # Определяем базовый тип фигуры
        if 'king' in piece_type:
            return 'K'  # Предполагаем белые, черные будут другим способом
        elif 'queen' in piece_type:
            return 'Q'
        elif 'rook' in piece_type:
            return 'R'
        elif 'bishop' in piece_type:
            return 'B'
        elif 'knight' in piece_type:
            return 'N'
        elif 'pawn' in piece_type:
            return 'P'
        else:
            return None

    def _select_new_leader(self) -> str:
        """Выбирает нового лидера из живых дронов (первый в DRONE_LIST)"""
        if not self.esp:
            return self.available_drones[0] if self.available_drones else self.drone_name
        
        try:
            # Пингуем всех дронов чтобы найти живых
            alive_drones = self.esp.ping_all_drones(self.available_drones)
            
            if not alive_drones:
                self.logger.warning("No alive drones found, using self as leader")
                return self.drone_name
            
            # Берем первый живой дрон из DRONE_LIST (игнорируем LEADER_DRONE)
            for drone_name in self.available_drones:
                if drone_name in alive_drones:
                    self.logger.info(f"Selected new leader: {drone_name} (first alive in DRONE_LIST)")
                    return drone_name
            
            # Fallback: если что-то пошло не так
            return alive_drones[0]
            
        except Exception as e:
            self.logger.error(f"Leader selection failed: {e}")
            return self.drone_name 

    def run(self):
        try:
            rospy.init_node("chess_drone_single")
        except Exception:
            pass

        self.logger.info("Starting chess drone MAIN LOOP (dynamic leadership)...")

        last_move_ts = 0.0
        move_interval = 5.0

        while not rospy.is_shutdown():
            try:
                # Проверка лидерства только перед нашим ходом
                self._tick_leader_election()

                now = time.time()
                if self.esp and self.esp.is_leader:
                    # Ходы лидера с паузой между ними
                    if (now - last_move_ts) >= move_interval:
                        self.logger.info(f"=== Leader run_once call ===")
                        # Перед началом ещё раз убедимся, что мы лидер
                        if self.esp.is_leader:
                            self.run_once()
                            last_move_ts = time.time()
                        else:
                            self.logger.info("Leadership lost before executing turn; skipping")
                else:
                    # Ведомый: ждём команды небольшими таймаутами
                    self.wait_and_execute_move(timeout=0.3)

                # Небольшая пауза цикла
                self.fc.wait(0.05)

            except KeyboardInterrupt:
                break
            except Exception as e:
                self.logger.exception("main loop error")
                self.fc.wait(0.3)
        self.logger.info("Main loop stopped.")


if __name__ == "__main__":
    # Для использования с swarm коммуникацией:
    # chess_drone = ChessDroneSingle(swarm=your_swarm_instance)
    # chess_drone.run()
    
    # Для автономного запуска без swarm:
    ChessDroneSingle().run()

"""
Использование:
Логика работы:
   - Лидер получает ходы от алгоритма и отправляет команды ведомым
   - Ведомые ждут команды формата "c2->d4" и летят в указанную клетку
   - Координаты берутся из aruco_map2.json или вычисляются
   - Коммуникация через ESP контроллер с подтверждениями
"""<|MERGE_RESOLUTION|>--- conflicted
+++ resolved
@@ -16,15 +16,10 @@
 
 from flight import FlightController
 from helpers import setup_logging
-<<<<<<< HEAD
-from alg_mock2 import get_board_state, get_turn
-import esp
-=======
 from alg2_stockfish import get_board_state, update_after_execution, AlgTemporaryError, AlgPermanentError
 from alg_mock2 import get_turn as get_turn_mock
 from alg2_stockfish import get_turn as get_turn_sf
 from esp import EspController, create_chess_move_message, parse_chess_move, create_comm_controller
->>>>>>> d4461c67
 from const import DRONE_LIST, LEADER_DRONE, rovers
 from rover import RoverController
 from camera import create_camera_controller
@@ -77,10 +72,10 @@
         
         # Контроллер связи (ESP по радиоканалу или Wi‑Fi) — выбирается по COMM_IMPL
         try:
-            self.esp = esp.create_comm_controller(self.swarm, self.drone_name)
-        except Exception as e:
-            self.logger.warning(f"Comm controller init failed: {e}")
-            self.esp = None
+            self.esp = create_comm_controller(self.swarm, self.drone_name)
+        except Exception:
+            # Фолбэк на старую реализацию
+            self.esp = EspController(swarm=self.swarm, drone_name=self.drone_name) if self.swarm else None
         
         # Регистрируем обработчик сообщений если есть swarm
         if self.swarm and self.esp:
@@ -259,12 +254,7 @@
             print(f"OUR TURN: {current_player}")
 
         # 2) Запрашиваем ход (внутри alg решается логика)
-        alg_mode = os.getenv("ALG_MODE", "api").lower()
-        if alg_mode == "cluster":
-            move = get_turn_sf(board, time_budget_ms=5000)
-        else:
-            # api и llm пока одинаково — используем мок-алгоритм
-            move = get_turn_mock(board, time_budget_ms=5000)
+        move = get_turn(board, time_budget_ms=5000)
         print(f"GOT MOVE: {move}")
 
         from_cell = getattr(move, 'from_cell', 'e2')
